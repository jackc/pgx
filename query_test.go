--- conflicted
+++ resolved
@@ -3,10 +3,7 @@
 import (
 	"bytes"
 	"database/sql"
-<<<<<<< HEAD
-=======
 	"regexp"
->>>>>>> dc3bbfc5
 	"strings"
 	"testing"
 	"time"
