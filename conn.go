package pgx

import (
	"context"
	"errors"
	"fmt"
	"strconv"
	"strings"
	"time"

	"github.com/jackc/pgx/v5/internal/anynil"
	"github.com/jackc/pgx/v5/internal/sanitize"
	"github.com/jackc/pgx/v5/internal/stmtcache"
	"github.com/jackc/pgx/v5/pgconn"
	"github.com/jackc/pgx/v5/pgproto3"
	"github.com/jackc/pgx/v5/pgtype"
)

// ConnConfig contains all the options used to establish a connection. It must be created by ParseConfig and
// then it can be modified. A manually initialized ConnConfig will cause ConnectConfig to panic.
type ConnConfig struct {
	pgconn.Config
	Logger   Logger
	LogLevel LogLevel

	// Original connection string that was parsed into config.
	connString string

	// StatementCacheCapacity is maximum size of the statement cache used when executing a query with "cache_statement"
	// query exec mode.
	StatementCacheCapacity int

	// DescriptionCacheCapacity is the maximum size of the description cache used when executing a query with
	// "cache_describe" query exec mode.
	DescriptionCacheCapacity int

	// DefaultQueryExecMode controls the default mode for executing queries. By default pgx uses the extended protocol
	// and automatically prepares and caches prepared statements. However, this may be incompatible with proxies such as
	// PGBouncer. In this case it may be preferrable to use QueryExecModeExec or QueryExecModeSimpleProtocol. The same
	// functionality can be controlled on a per query basis by passing a QueryExecMode as the first query argument.
	DefaultQueryExecMode QueryExecMode

	createdByParseConfig bool // Used to enforce created by ParseConfig rule.
}

// Copy returns a deep copy of the config that is safe to use and modify.
// The only exception is the tls.Config:
// according to the tls.Config docs it must not be modified after creation.
func (cc *ConnConfig) Copy() *ConnConfig {
	newConfig := new(ConnConfig)
	*newConfig = *cc
	newConfig.Config = *newConfig.Config.Copy()
	return newConfig
}

// ConnString returns the connection string as parsed by pgx.ParseConfig into pgx.ConnConfig.
func (cc *ConnConfig) ConnString() string { return cc.connString }

// Conn is a PostgreSQL connection handle. It is not safe for concurrent usage. Use a connection pool to manage access
// to multiple database connections from multiple goroutines.
type Conn struct {
	pgConn             *pgconn.PgConn
	config             *ConnConfig // config used when establishing this connection
	preparedStatements map[string]*pgconn.StatementDescription
	statementCache     stmtcache.Cache
	descriptionCache   stmtcache.Cache
	logger             Logger
	logLevel           LogLevel

	notifications []*pgconn.Notification

	doneChan   chan struct{}
	closedChan chan error

	typeMap *pgtype.Map

	wbuf []byte
	eqb  extendedQueryBuilder
}

// Identifier a PostgreSQL identifier or name. Identifiers can be composed of
// multiple parts such as ["schema", "table"] or ["table", "column"].
type Identifier []string

// Sanitize returns a sanitized string safe for SQL interpolation.
func (ident Identifier) Sanitize() string {
	parts := make([]string, len(ident))
	for i := range ident {
		s := strings.ReplaceAll(ident[i], string([]byte{0}), "")
		parts[i] = `"` + strings.ReplaceAll(s, `"`, `""`) + `"`
	}
	return strings.Join(parts, ".")
}

// ErrNoRows occurs when rows are expected but none are returned.
var ErrNoRows = errors.New("no rows in result set")

// ErrInvalidLogLevel occurs on attempt to set an invalid log level.
var ErrInvalidLogLevel = errors.New("invalid log level")

var errDisabledStatementCache = fmt.Errorf("cannot use QueryExecModeCacheStatement with disabled statement cache")
var errDisabledDescriptionCache = fmt.Errorf("cannot use QueryExecModeCacheDescribe with disabled description cache")

// Connect establishes a connection with a PostgreSQL server with a connection string. See
// pgconn.Connect for details.
func Connect(ctx context.Context, connString string) (*Conn, error) {
	connConfig, err := ParseConfig(connString)
	if err != nil {
		return nil, err
	}
	return connect(ctx, connConfig)
}

// ConnectConfig establishes a connection with a PostgreSQL server with a configuration struct.
// connConfig must have been created by ParseConfig.
func ConnectConfig(ctx context.Context, connConfig *ConnConfig) (*Conn, error) {
	return connect(ctx, connConfig)
}

// ParseConfig creates a ConnConfig from a connection string. ParseConfig handles all options that pgconn.ParseConfig
// does. In addition, it accepts the following options:
//
//	default_query_exec_mode
//		Possible values: "cache_statement", "cache_describe", "describe_exec", "exec", and "simple_protocol". See
//		QueryExecMode constant documentation for the meaning of these values. Default: "cache_statement".
//
// 	statement_cache_capacity
// 		The maximum size of the statement cache used when executing a query with "cache_statement" query exec mode.
// 		Default: 512.
//
// 	description_cache_capacity
// 		The maximum size of the description cache used when executing a query with "cache_describe" query exec mode.
// 		Default: 512.
func ParseConfig(connString string) (*ConnConfig, error) {
	config, err := pgconn.ParseConfig(connString)
	if err != nil {
		return nil, err
	}

	statementCacheCapacity := 512
	if s, ok := config.RuntimeParams["statement_cache_capacity"]; ok {
		delete(config.RuntimeParams, "statement_cache_capacity")
		n, err := strconv.ParseInt(s, 10, 32)
		if err != nil {
			return nil, fmt.Errorf("cannot parse statement_cache_capacity: %w", err)
		}
		statementCacheCapacity = int(n)
	}

	descriptionCacheCapacity := 512
	if s, ok := config.RuntimeParams["description_cache_capacity"]; ok {
		delete(config.RuntimeParams, "description_cache_capacity")
		n, err := strconv.ParseInt(s, 10, 32)
		if err != nil {
			return nil, fmt.Errorf("cannot parse description_cache_capacity: %w", err)
		}
		descriptionCacheCapacity = int(n)
	}

	defaultQueryExecMode := QueryExecModeCacheStatement
	if s, ok := config.RuntimeParams["default_query_exec_mode"]; ok {
		delete(config.RuntimeParams, "default_query_exec_mode")
		switch s {
		case "cache_statement":
			defaultQueryExecMode = QueryExecModeCacheStatement
		case "cache_describe":
			defaultQueryExecMode = QueryExecModeCacheDescribe
		case "describe_exec":
			defaultQueryExecMode = QueryExecModeDescribeExec
		case "exec":
			defaultQueryExecMode = QueryExecModeExec
		case "simple_protocol":
			defaultQueryExecMode = QueryExecModeSimpleProtocol
		default:
			return nil, fmt.Errorf("invalid default_query_exec_mode: %v", err)
		}
	}

	connConfig := &ConnConfig{
		Config:                   *config,
		createdByParseConfig:     true,
		LogLevel:                 LogLevelInfo,
		StatementCacheCapacity:   statementCacheCapacity,
		DescriptionCacheCapacity: descriptionCacheCapacity,
		DefaultQueryExecMode:     defaultQueryExecMode,
		connString:               connString,
	}

	return connConfig, nil
}

func connect(ctx context.Context, config *ConnConfig) (c *Conn, err error) {
	// Default values are set in ParseConfig. Enforce initial creation by ParseConfig rather than setting defaults from
	// zero values.
	if !config.createdByParseConfig {
		panic("config must be created by ParseConfig")
	}
	originalConfig := config

	// This isn't really a deep copy. But it is enough to avoid the config.Config.OnNotification mutation from affecting
	// other connections with the same config. See https://github.com/jackc/pgx/issues/618.
	{
		configCopy := *config
		config = &configCopy
	}

	c = &Conn{
		config:   originalConfig,
		typeMap:  pgtype.NewMap(),
		logLevel: config.LogLevel,
		logger:   config.Logger,
	}

	// Only install pgx notification system if no other callback handler is present.
	if config.Config.OnNotification == nil {
		config.Config.OnNotification = c.bufferNotifications
	} else {
		if c.shouldLog(LogLevelDebug) {
			c.log(ctx, LogLevelDebug, "pgx notification handler disabled by application supplied OnNotification", map[string]any{"host": config.Config.Host})
		}
	}

	if c.shouldLog(LogLevelInfo) {
		c.log(ctx, LogLevelInfo, "Dialing PostgreSQL server", map[string]any{"host": config.Config.Host})
	}
	c.pgConn, err = pgconn.ConnectConfig(ctx, &config.Config)
	if err != nil {
		if c.shouldLog(LogLevelError) {
			c.log(ctx, LogLevelError, "connect failed", map[string]any{"err": err})
		}
		return nil, err
	}

	c.preparedStatements = make(map[string]*pgconn.StatementDescription)
	c.doneChan = make(chan struct{})
	c.closedChan = make(chan error)
	c.wbuf = make([]byte, 0, 1024)

	if c.config.StatementCacheCapacity > 0 {
		c.statementCache = stmtcache.New(c.pgConn, stmtcache.ModePrepare, c.config.StatementCacheCapacity)
	}

	if c.config.DescriptionCacheCapacity > 0 {
		c.descriptionCache = stmtcache.New(c.pgConn, stmtcache.ModeDescribe, c.config.DescriptionCacheCapacity)
	}

	return c, nil
}

// Close closes a connection. It is safe to call Close on a already closed
// connection.
func (c *Conn) Close(ctx context.Context) error {
	if c.IsClosed() {
		return nil
	}

	err := c.pgConn.Close(ctx)
	if c.shouldLog(LogLevelInfo) {
		c.log(ctx, LogLevelInfo, "closed connection", nil)
	}
	return err
}

// Prepare creates a prepared statement with name and sql. sql can contain placeholders
// for bound parameters. These placeholders are referenced positional as $1, $2, etc.
//
// Prepare is idempotent; i.e. it is safe to call Prepare multiple times with the same
// name and sql arguments. This allows a code path to Prepare and Query/Exec without
// concern for if the statement has already been prepared.
func (c *Conn) Prepare(ctx context.Context, name, sql string) (sd *pgconn.StatementDescription, err error) {
	if name != "" {
		var ok bool
		if sd, ok = c.preparedStatements[name]; ok && sd.SQL == sql {
			return sd, nil
		}
	}

	if c.shouldLog(LogLevelError) {
		defer func() {
			if err != nil {
				c.log(ctx, LogLevelError, "Prepare failed", map[string]any{"err": err, "name": name, "sql": sql})
			}
		}()
	}

	sd, err = c.pgConn.Prepare(ctx, name, sql, nil)
	if err != nil {
		return nil, err
	}

	if name != "" {
		c.preparedStatements[name] = sd
	}

	return sd, nil
}

// Deallocate released a prepared statement
func (c *Conn) Deallocate(ctx context.Context, name string) error {
	delete(c.preparedStatements, name)
	_, err := c.pgConn.Exec(ctx, "deallocate "+quoteIdentifier(name)).ReadAll()
	return err
}

func (c *Conn) bufferNotifications(_ *pgconn.PgConn, n *pgconn.Notification) {
	c.notifications = append(c.notifications, n)
}

// WaitForNotification waits for a PostgreSQL notification. It wraps the underlying pgconn notification system in a
// slightly more convenient form.
func (c *Conn) WaitForNotification(ctx context.Context) (*pgconn.Notification, error) {
	var n *pgconn.Notification

	// Return already received notification immediately
	if len(c.notifications) > 0 {
		n = c.notifications[0]
		c.notifications = c.notifications[1:]
		return n, nil
	}

	err := c.pgConn.WaitForNotification(ctx)
	if len(c.notifications) > 0 {
		n = c.notifications[0]
		c.notifications = c.notifications[1:]
	}
	return n, err
}

// IsClosed reports if the connection has been closed.
func (c *Conn) IsClosed() bool {
	return c.pgConn.IsClosed()
}

func (c *Conn) die(err error) {
	if c.IsClosed() {
		return
	}

	ctx, cancel := context.WithCancel(context.Background())
	cancel() // force immediate hard cancel
	c.pgConn.Close(ctx)
}

func (c *Conn) shouldLog(lvl LogLevel) bool {
	return c.logger != nil && c.logLevel >= lvl
}

func (c *Conn) log(ctx context.Context, lvl LogLevel, msg string, data map[string]any) {
	if data == nil {
		data = map[string]any{}
	}
	if c.pgConn != nil && c.pgConn.PID() != 0 {
		data["pid"] = c.pgConn.PID()
	}

	c.logger.Log(ctx, lvl, msg, data)
}

func quoteIdentifier(s string) string {
	return `"` + strings.ReplaceAll(s, `"`, `""`) + `"`
}

// Ping executes an empty sql statement against the *Conn
// If the sql returns without error, the database Ping is considered successful, otherwise, the error is returned.
func (c *Conn) Ping(ctx context.Context) error {
	_, err := c.Exec(ctx, ";")
	return err
}

// PgConn returns the underlying *pgconn.PgConn. This is an escape hatch method that allows lower level access to the
// PostgreSQL connection than pgx exposes.
//
// It is strongly recommended that the connection be idle (no in-progress queries) before the underlying *pgconn.PgConn
// is used and the connection must be returned to the same state before any *pgx.Conn methods are again used.
func (c *Conn) PgConn() *pgconn.PgConn { return c.pgConn }

// TypeMap returns the connection info used for this connection.
func (c *Conn) TypeMap() *pgtype.Map { return c.typeMap }

// Config returns a copy of config that was used to establish this connection.
func (c *Conn) Config() *ConnConfig { return c.config.Copy() }

// Exec executes sql. sql can be either a prepared statement name or an SQL string. arguments should be referenced
// positionally from the sql string as $1, $2, etc.
func (c *Conn) Exec(ctx context.Context, sql string, arguments ...any) (pgconn.CommandTag, error) {
	startTime := time.Now()

	commandTag, err := c.exec(ctx, sql, arguments...)
	if err != nil {
		if c.shouldLog(LogLevelError) {
			endTime := time.Now()
			c.log(ctx, LogLevelError, "Exec", map[string]any{"sql": sql, "args": logQueryArgs(arguments), "err": err, "time": endTime.Sub(startTime)})
		}
		return commandTag, err
	}

	if c.shouldLog(LogLevelInfo) {
		endTime := time.Now()
		c.log(ctx, LogLevelInfo, "Exec", map[string]any{"sql": sql, "args": logQueryArgs(arguments), "time": endTime.Sub(startTime), "commandTag": commandTag})
	}

	return commandTag, err
}

func (c *Conn) exec(ctx context.Context, sql string, arguments ...any) (commandTag pgconn.CommandTag, err error) {
	mode := c.config.DefaultQueryExecMode
	var queryRewriter QueryRewriter

optionLoop:
	for len(arguments) > 0 {
		switch arg := arguments[0].(type) {
		case QueryExecMode:
			mode = arg
			arguments = arguments[1:]
		case QueryRewriter:
			queryRewriter = arg
			arguments = arguments[1:]
		default:
			break optionLoop
		}
	}

	if queryRewriter != nil {
		sql, arguments = queryRewriter.RewriteQuery(ctx, c, sql, arguments)
	}

	// Always use simple protocol when there are no arguments.
	if len(arguments) == 0 {
		mode = QueryExecModeSimpleProtocol
	}

	if sd, ok := c.preparedStatements[sql]; ok {
		return c.execPrepared(ctx, sd, arguments)
	}

	switch mode {
	case QueryExecModeCacheStatement:
		if c.statementCache == nil {
			return pgconn.CommandTag{}, errDisabledStatementCache
		}
		sd, err := c.statementCache.Get(ctx, sql)
		if err != nil {
			return pgconn.CommandTag{}, err
		}

		return c.execPrepared(ctx, sd, arguments)
	case QueryExecModeCacheDescribe:
		if c.descriptionCache == nil {
			return pgconn.CommandTag{}, errDisabledDescriptionCache
		}
		sd, err := c.descriptionCache.Get(ctx, sql)
		if err != nil {
			return pgconn.CommandTag{}, err
		}

		return c.execParams(ctx, sd, arguments)
	case QueryExecModeDescribeExec:
		sd, err := c.Prepare(ctx, "", sql)
		if err != nil {
			return pgconn.CommandTag{}, err
		}
		return c.execPrepared(ctx, sd, arguments)
	case QueryExecModeExec:
		return c.execSQLParams(ctx, sql, arguments)
	case QueryExecModeSimpleProtocol:
		return c.execSimpleProtocol(ctx, sql, arguments)
	default:
		return pgconn.CommandTag{}, fmt.Errorf("unknown QueryExecMode: %v", mode)
	}
}

func (c *Conn) execSimpleProtocol(ctx context.Context, sql string, arguments []any) (commandTag pgconn.CommandTag, err error) {
	if len(arguments) > 0 {
		sql, err = c.sanitizeForSimpleQuery(sql, arguments...)
		if err != nil {
			return pgconn.CommandTag{}, err
		}
	}

	mrr := c.pgConn.Exec(ctx, sql)
	for mrr.NextResult() {
		commandTag, err = mrr.ResultReader().Close()
	}
	err = mrr.Close()
	return commandTag, err
}

func (c *Conn) execParamsAndPreparedPrefix(sd *pgconn.StatementDescription, args []any) error {
	if len(sd.ParamOIDs) != len(args) {
		return fmt.Errorf("expected %d arguments, got %d", len(sd.ParamOIDs), len(args))
	}

	c.eqb.Reset()

	anynil.NormalizeSlice(args)

	for i := range args {
		err := c.eqb.AppendParam(c.typeMap, sd.ParamOIDs[i], args[i])
		if err != nil {
			err = fmt.Errorf("failed to encode args[%d]: %v", i, err)
			return err
		}
	}

	for i := range sd.Fields {
		c.eqb.AppendResultFormat(c.TypeMap().FormatCodeForOID(sd.Fields[i].DataTypeOID))
	}

	return nil
}

func (c *Conn) execParams(ctx context.Context, sd *pgconn.StatementDescription, arguments []any) (pgconn.CommandTag, error) {
	err := c.execParamsAndPreparedPrefix(sd, arguments)
	if err != nil {
		return pgconn.CommandTag{}, err
	}

	result := c.pgConn.ExecParams(ctx, sd.SQL, c.eqb.paramValues, sd.ParamOIDs, c.eqb.paramFormats, c.eqb.resultFormats).Read()
	c.eqb.Reset() // Allow c.eqb internal memory to be GC'ed as soon as possible.
	return result.CommandTag, result.Err
}

func (c *Conn) execPrepared(ctx context.Context, sd *pgconn.StatementDescription, arguments []any) (pgconn.CommandTag, error) {
	err := c.execParamsAndPreparedPrefix(sd, arguments)
	if err != nil {
		return pgconn.CommandTag{}, err
	}

	result := c.pgConn.ExecPrepared(ctx, sd.Name, c.eqb.paramValues, c.eqb.paramFormats, c.eqb.resultFormats).Read()
	c.eqb.Reset() // Allow c.eqb internal memory to be GC'ed as soon as possible.
	return result.CommandTag, result.Err
}

type unknownArgumentTypeQueryExecModeExecError struct {
	arg any
}

func (e *unknownArgumentTypeQueryExecModeExecError) Error() string {
	return fmt.Sprintf("cannot use unregistered type %T as query argument in QueryExecModeExec", e.arg)
}

func (c *Conn) execSQLParams(ctx context.Context, sql string, args []any) (pgconn.CommandTag, error) {
	c.eqb.Reset()

	anynil.NormalizeSlice(args)
	err := c.appendParamsForQueryExecModeExec(args)
	if err != nil {
		return pgconn.CommandTag{}, err
	}

	result := c.pgConn.ExecParams(ctx, sql, c.eqb.paramValues, nil, c.eqb.paramFormats, c.eqb.resultFormats).Read()
	c.eqb.Reset() // Allow c.eqb internal memory to be GC'ed as soon as possible.
	return result.CommandTag, result.Err
}

// appendParamsForQueryExecModeExec appends the args to c.eqb.
//
// Parameters must be encoded in the text format because of differences in type conversion between timestamps and
// dates. In QueryExecModeExec we don't know what the actual PostgreSQL type is. To determine the type we use the
// Go type to OID type mapping registered by RegisterDefaultPgType. However, the Go time.Time represents both
// PostgreSQL timestamp[tz] and date. To use the binary format we would need to also specify what the PostgreSQL
// type OID is. But that would mean telling PostgreSQL that we have sent a timestamp[tz] when what is needed is a date.
// This means that the value is converted from text to timestamp[tz] to date. This means it does a time zone conversion
// before converting it to date. This means that dates can be shifted by one day. In text format without that double
// type conversion it takes the date directly and ignores time zone (i.e. it works).
//
// Given that the whole point of QueryExecModeExec is to operate without having to know the PostgreSQL types there is
// no way to safely use binary or to specify the parameter OIDs.
func (c *Conn) appendParamsForQueryExecModeExec(args []any) error {
	for _, arg := range args {
		if arg == nil {
			err := c.eqb.AppendParamFormat(c.typeMap, 0, TextFormatCode, arg)
			if err != nil {
				return err
			}
		} else {
			dt, ok := c.TypeMap().TypeForValue(arg)
			if !ok {
				var tv pgtype.TextValuer
				if tv, ok = arg.(pgtype.TextValuer); ok {
					t, err := tv.TextValue()
					if err != nil {
						return err
					}

					dt, ok = c.TypeMap().TypeForOID(pgtype.TextOID)
					if ok {
						arg = t
					}
				}
			}
			if !ok {
				var str fmt.Stringer
				if str, ok = arg.(fmt.Stringer); ok {
					dt, ok = c.TypeMap().TypeForOID(pgtype.TextOID)
					if ok {
						arg = str.String()
					}
				}
			}
			if !ok {
				return &unknownArgumentTypeQueryExecModeExecError{arg: arg}
			}
			err := c.eqb.AppendParamFormat(c.typeMap, dt.OID, TextFormatCode, arg)
			if err != nil {
				return err
			}
		}
	}

	return nil
}

func (c *Conn) getRows(ctx context.Context, sql string, args []any) *connRows {
	r := &connRows{}

	r.ctx = ctx
	r.logger = c
	r.typeMap = c.typeMap
	r.startTime = time.Now()
	r.sql = sql
	r.args = args
	r.conn = c

	return r
}

type QueryExecMode int32

const (
	_ QueryExecMode = iota

	// Automatically prepare and cache statements. This uses the extended protocol. Queries are executed in a single
	// round trip after the statement is cached. This is the default.
	QueryExecModeCacheStatement

	// Cache statement descriptions (i.e. argument and result types) and assume they do not change. This uses the
	// extended protocol. Queries are executed in a single round trip after the description is cached. If the database
	// schema is modified or the search_path is changed this may result in undetected result decoding errors.
	QueryExecModeCacheDescribe

	// Get the statement description on every execution. This uses the extended protocol. Queries require two round trips
	// to execute. It does not use prepared statements (allowing usage with most connection poolers) and is safe even
	// when the the database schema is modified concurrently.
	QueryExecModeDescribeExec

	// Assume the PostgreSQL query parameter types based on the Go type of the arguments. This uses the extended protocol
	// with text formatted parameters and results. Queries are executed in a single round trip. Type mappings can be
	// registered with pgtype.Map.RegisterDefaultPgType. Queries will be rejected that have arguments that are
	// unregistered or ambigious. e.g. A map[string]string may have the PostgreSQL type json or hstore. Modes that know
	// the PostgreSQL type can use a map[string]string directly as an argument. This mode cannot.
	QueryExecModeExec

	// Use the simple protocol. Assume the PostgreSQL query parameter types based on the Go type of the arguments.
	// Queries are executed in a single round trip. Type mappings can be registered with
	// pgtype.Map.RegisterDefaultPgType. Queries will be rejected that have arguments that are unregistered or ambigious.
	// e.g. A map[string]string may have the PostgreSQL type json or hstore. Modes that know the PostgreSQL type can use
	// a map[string]string directly as an argument. This mode cannot.
	//
	// QueryExecModeSimpleProtocol should have the user application visible behavior as QueryExecModeExec with minor
	// exceptions such as behavior when multiple result returning queries are erroneously sent in a single string.
	//
	// QueryExecModeSimpleProtocol uses client side parameter interpolation. All values are quoted and escaped. Prefer
	// QueryExecModeExec over QueryExecModeSimpleProtocol whenever possible. In general QueryExecModeSimpleProtocol
	// should only be used if connecting to a proxy server, connection pool server, or non-PostgreSQL server that does
	// not support the extended protocol.
	QueryExecModeSimpleProtocol
)

func (m QueryExecMode) String() string {
	switch m {
	case QueryExecModeCacheStatement:
		return "cache statement"
	case QueryExecModeCacheDescribe:
		return "cache describe"
	case QueryExecModeDescribeExec:
		return "describe exec"
	case QueryExecModeExec:
		return "exec"
	case QueryExecModeSimpleProtocol:
		return "simple protocol"
	default:
		return "invalid"
	}
}

// QueryResultFormats controls the result format (text=0, binary=1) of a query by result column position.
type QueryResultFormats []int16

// QueryResultFormatsByOID controls the result format (text=0, binary=1) of a query by the result column OID.
type QueryResultFormatsByOID map[uint32]int16

// QueryRewriter rewrites a query when used as the first arguments to a query method.
type QueryRewriter interface {
	RewriteQuery(ctx context.Context, conn *Conn, sql string, args []any) (newSQL string, newArgs []any)
}

// Query executes sql with args. It is safe to attempt to read from the returned Rows even if an error is returned. The
// error will be the available in rows.Err() after rows are closed. So it is allowed to ignore the error returned from
// Query and handle it in Rows.
//
// Err() on the returned Rows must be checked after the Rows is closed to determine if the query executed successfully
// as some errors can only be detected by reading the entire response. e.g. A divide by zero error on the last row.
//
// For extra control over how the query is executed, the types QueryExecMode, QueryResultFormats, and
// QueryResultFormatsByOID may be used as the first args to control exactly how the query is executed. This is rarely
// needed. See the documentation for those types for details.
func (c *Conn) Query(ctx context.Context, sql string, args ...any) (Rows, error) {
	var resultFormats QueryResultFormats
	var resultFormatsByOID QueryResultFormatsByOID
	mode := c.config.DefaultQueryExecMode
	var queryRewriter QueryRewriter

optionLoop:
	for len(args) > 0 {
		switch arg := args[0].(type) {
		case QueryResultFormats:
			resultFormats = arg
			args = args[1:]
		case QueryResultFormatsByOID:
			resultFormatsByOID = arg
			args = args[1:]
		case QueryExecMode:
			mode = arg
			args = args[1:]
		case QueryRewriter:
			queryRewriter = arg
			args = args[1:]
		default:
			break optionLoop
		}
	}

	if queryRewriter != nil {
		sql, args = queryRewriter.RewriteQuery(ctx, c, sql, args)
	}

	c.eqb.Reset()
	anynil.NormalizeSlice(args)
	rows := c.getRows(ctx, sql, args)

	var err error
	sd := c.preparedStatements[sql]
	if sd != nil || mode == QueryExecModeCacheStatement || mode == QueryExecModeCacheDescribe || mode == QueryExecModeDescribeExec {
		if sd == nil {
			switch mode {
			case QueryExecModeCacheStatement:
				if c.statementCache == nil {
					err = errDisabledStatementCache
					rows.fatal(err)
					return rows, err
				}
				sd, err = c.statementCache.Get(ctx, sql)
				if err != nil {
					rows.fatal(err)
					return rows, err
				}
			case QueryExecModeCacheDescribe:
				if c.descriptionCache == nil {
					err = errDisabledDescriptionCache
					rows.fatal(err)
					return rows, err
				}
				sd, err = c.descriptionCache.Get(ctx, sql)
				if err != nil {
					rows.fatal(err)
					return rows, err
				}
			case QueryExecModeDescribeExec:
				sd, err = c.Prepare(ctx, "", sql)
				if err != nil {
					rows.fatal(err)
					return rows, err
				}
			}
		}

		if len(sd.ParamOIDs) != len(args) {
			rows.fatal(fmt.Errorf("expected %d arguments, got %d", len(sd.ParamOIDs), len(args)))
			return rows, rows.err
		}

		rows.sql = sd.SQL

		for i := range args {
			err = c.eqb.AppendParam(c.typeMap, sd.ParamOIDs[i], args[i])
			if err != nil {
				err = fmt.Errorf("failed to encode args[%d]: %v", i, err)
				rows.fatal(err)
				return rows, rows.err
			}
		}

		if resultFormatsByOID != nil {
			resultFormats = make([]int16, len(sd.Fields))
			for i := range resultFormats {
				resultFormats[i] = resultFormatsByOID[uint32(sd.Fields[i].DataTypeOID)]
			}
		}

		if resultFormats == nil {
			for i := range sd.Fields {
				c.eqb.AppendResultFormat(c.TypeMap().FormatCodeForOID(sd.Fields[i].DataTypeOID))
			}

			resultFormats = c.eqb.resultFormats
		}

		if mode == QueryExecModeCacheDescribe {
			rows.resultReader = c.pgConn.ExecParams(ctx, sql, c.eqb.paramValues, sd.ParamOIDs, c.eqb.paramFormats, resultFormats)
		} else {
			rows.resultReader = c.pgConn.ExecPrepared(ctx, sd.Name, c.eqb.paramValues, c.eqb.paramFormats, resultFormats)
		}
	} else if mode == QueryExecModeExec {
		err := c.appendParamsForQueryExecModeExec(args)
		if err != nil {
			rows.fatal(err)
			return rows, rows.err
		}

		rows.resultReader = c.pgConn.ExecParams(ctx, sql, c.eqb.paramValues, nil, c.eqb.paramFormats, c.eqb.resultFormats)
	} else if mode == QueryExecModeSimpleProtocol {
		sql, err = c.sanitizeForSimpleQuery(sql, args...)
		if err != nil {
			rows.fatal(err)
			return rows, err
		}

		mrr := c.pgConn.Exec(ctx, sql)
		if mrr.NextResult() {
			rows.resultReader = mrr.ResultReader()
			rows.multiResultReader = mrr
		} else {
			err = mrr.Close()
			rows.fatal(err)
			return rows, err
		}

<<<<<<< HEAD
		return rows, nil
=======
		resultFormats = c.eqb.resultFormats
	}

	if c.stmtcache != nil && c.stmtcache.Mode() == stmtcache.ModeDescribe && !ok {
		rows.resultReader = c.pgConn.ExecParams(ctx, sql, c.eqb.paramValues, sd.ParamOIDs, c.eqb.paramFormats, resultFormats)
>>>>>>> 7ceeea6f
	} else {
		err = fmt.Errorf("unknown QueryExecMode: %v", mode)
		rows.fatal(err)
		return rows, rows.err
	}

	c.eqb.Reset() // Allow c.eqb internal memory to be GC'ed as soon as possible.

	return rows, rows.err
}

// QueryRow is a convenience wrapper over Query. Any error that occurs while
// querying is deferred until calling Scan on the returned Row. That Row will
// error with ErrNoRows if no rows are returned.
func (c *Conn) QueryRow(ctx context.Context, sql string, args ...any) Row {
	rows, _ := c.Query(ctx, sql, args...)
	return (*connRow)(rows.(*connRows))
}

// QueryFuncRow is the argument to the QueryFunc callback function.
//
// QueryFuncRow is an interface instead of a struct to allow tests to mock QueryFunc. However, adding a method to an
// interface is technically a breaking change. Because of this the QueryFuncRow interface is partially excluded from
// semantic version requirements. Methods will not be removed or changed, but new methods may be added.
type QueryFuncRow interface {
	FieldDescriptions() []pgproto3.FieldDescription

	// RawValues returns the unparsed bytes of the row values. The returned [][]byte is only valid during the current
	// function call. However, the underlying byte data is safe to retain a reference to and mutate.
	RawValues() [][]byte
}

// QueryFunc executes sql with args. For each row returned by the query the values will scanned into the elements of
// scans and f will be called. If any row fails to scan or f returns an error the query will be aborted and the error
// will be returned.
func (c *Conn) QueryFunc(ctx context.Context, sql string, args []any, scans []any, f func(QueryFuncRow) error) (pgconn.CommandTag, error) {
	rows, err := c.Query(ctx, sql, args...)
	if err != nil {
		return pgconn.CommandTag{}, err
	}
	defer rows.Close()

	for rows.Next() {
		err = rows.Scan(scans...)
		if err != nil {
			return pgconn.CommandTag{}, err
		}

		err = f(rows)
		if err != nil {
			return pgconn.CommandTag{}, err
		}
	}

	if err := rows.Err(); err != nil {
		return pgconn.CommandTag{}, err
	}

	return rows.CommandTag(), nil
}

// SendBatch sends all queued queries to the server at once. All queries are run in an implicit transaction unless
// explicit transaction control statements are executed. The returned BatchResults must be closed before the connection
// is used again.
func (c *Conn) SendBatch(ctx context.Context, b *Batch) BatchResults {
	mode := c.config.DefaultQueryExecMode

	for _, bi := range b.items {
		var queryRewriter QueryRewriter
		sql := bi.query
		arguments := bi.arguments

	optionLoop:
		for len(arguments) > 0 {
			switch arg := arguments[0].(type) {
			case QueryRewriter:
				queryRewriter = arg
				arguments = arguments[1:]
			default:
				break optionLoop
			}
		}

		if queryRewriter != nil {
			sql, arguments = queryRewriter.RewriteQuery(ctx, c, sql, arguments)
		}

		bi.query = sql
		bi.arguments = arguments
	}

	if mode == QueryExecModeSimpleProtocol {
		var sb strings.Builder
		for i, bi := range b.items {
			if i > 0 {
				sb.WriteByte(';')
			}
			sql, err := c.sanitizeForSimpleQuery(bi.query, bi.arguments...)
			if err != nil {
				return &batchResults{ctx: ctx, conn: c, err: err}
			}
			sb.WriteString(sql)
		}
		mrr := c.pgConn.Exec(ctx, sb.String())
		return &batchResults{
			ctx:  ctx,
			conn: c,
			mrr:  mrr,
			b:    b,
			ix:   0,
		}
	}

	batch := &pgconn.Batch{}

	if mode == QueryExecModeExec {
		for _, bi := range b.items {
			c.eqb.Reset()
			anynil.NormalizeSlice(bi.arguments)

			sd := c.preparedStatements[bi.query]
			if sd != nil {
				if len(sd.ParamOIDs) != len(bi.arguments) {
					return &batchResults{ctx: ctx, conn: c, err: fmt.Errorf("mismatched param and argument count")}
				}

				for i := range bi.arguments {
					err := c.eqb.AppendParam(c.typeMap, sd.ParamOIDs[i], bi.arguments[i])
					if err != nil {
						err = fmt.Errorf("failed to encode args[%d]: %v", i, err)
						return &batchResults{ctx: ctx, conn: c, err: err}
					}
				}

				for i := range sd.Fields {
					c.eqb.AppendResultFormat(c.TypeMap().FormatCodeForOID(sd.Fields[i].DataTypeOID))
				}

				batch.ExecPrepared(sd.Name, c.eqb.paramValues, c.eqb.paramFormats, c.eqb.resultFormats)
			} else {
				err := c.appendParamsForQueryExecModeExec(bi.arguments)
				if err != nil {
					return &batchResults{ctx: ctx, conn: c, err: err}
				}
				batch.ExecParams(bi.query, c.eqb.paramValues, nil, c.eqb.paramFormats, c.eqb.resultFormats)
			}
		}
	} else {

		distinctUnpreparedQueries := map[string]struct{}{}

		for _, bi := range b.items {
			if _, ok := c.preparedStatements[bi.query]; ok {
				continue
			}
			distinctUnpreparedQueries[bi.query] = struct{}{}
		}

		var stmtCache stmtcache.Cache
		if len(distinctUnpreparedQueries) > 0 {
			if mode == QueryExecModeCacheStatement && c.statementCache != nil && c.statementCache.Cap() >= len(distinctUnpreparedQueries) {
				stmtCache = c.statementCache
			} else if mode == QueryExecModeCacheStatement && c.descriptionCache != nil && c.descriptionCache.Cap() >= len(distinctUnpreparedQueries) {
				stmtCache = c.descriptionCache
			} else {
				stmtCache = stmtcache.New(c.pgConn, stmtcache.ModeDescribe, len(distinctUnpreparedQueries))
			}

			for sql, _ := range distinctUnpreparedQueries {
				_, err := stmtCache.Get(ctx, sql)
				if err != nil {
					return &batchResults{ctx: ctx, conn: c, err: err}
				}
			}
		}

		for _, bi := range b.items {
			c.eqb.Reset()

			sd := c.preparedStatements[bi.query]
			if sd == nil {
				var err error
				sd, err = stmtCache.Get(ctx, bi.query)
				if err != nil {
					return &batchResults{ctx: ctx, conn: c, err: err}
				}
			}

			if len(sd.ParamOIDs) != len(bi.arguments) {
				return &batchResults{ctx: ctx, conn: c, err: fmt.Errorf("mismatched param and argument count")}
			}

			anynil.NormalizeSlice(bi.arguments)

			for i := range bi.arguments {
				err := c.eqb.AppendParam(c.typeMap, sd.ParamOIDs[i], bi.arguments[i])
				if err != nil {
					err = fmt.Errorf("failed to encode args[%d]: %v", i, err)
					return &batchResults{ctx: ctx, conn: c, err: err}
				}
			}

			for i := range sd.Fields {
				c.eqb.AppendResultFormat(c.TypeMap().FormatCodeForOID(sd.Fields[i].DataTypeOID))
			}

			if sd.Name == "" {
				batch.ExecParams(bi.query, c.eqb.paramValues, sd.ParamOIDs, c.eqb.paramFormats, c.eqb.resultFormats)
			} else {
				batch.ExecPrepared(sd.Name, c.eqb.paramValues, c.eqb.paramFormats, c.eqb.resultFormats)
			}
		}
	}

	c.eqb.Reset() // Allow c.eqb internal memory to be GC'ed as soon as possible.

	mrr := c.pgConn.ExecBatch(ctx, batch)

	return &batchResults{
		ctx:  ctx,
		conn: c,
		mrr:  mrr,
		b:    b,
		ix:   0,
	}
}

func (c *Conn) sanitizeForSimpleQuery(sql string, args ...any) (string, error) {
	if c.pgConn.ParameterStatus("standard_conforming_strings") != "on" {
		return "", errors.New("simple protocol queries must be run with standard_conforming_strings=on")
	}

	if c.pgConn.ParameterStatus("client_encoding") != "UTF8" {
		return "", errors.New("simple protocol queries must be run with client_encoding=UTF8")
	}

	var err error
	valueArgs := make([]any, len(args))
	for i, a := range args {
		valueArgs[i], err = convertSimpleArgument(c.typeMap, a)
		if err != nil {
			return "", err
		}
	}

	return sanitize.SanitizeSQL(sql, valueArgs...)
}

// LoadType inspects the database for typeName and produces a pgtype.Type suitable for registration.
func (c *Conn) LoadType(ctx context.Context, typeName string) (*pgtype.Type, error) {
	var oid uint32

	err := c.QueryRow(ctx, "select $1::text::regtype::oid;", typeName).Scan(&oid)
	if err != nil {
		return nil, err
	}

	var typtype string

	err = c.QueryRow(ctx, "select typtype::text from pg_type where oid=$1", oid).Scan(&typtype)
	if err != nil {
		return nil, err
	}

	switch typtype {
	case "b": // array
		elementOID, err := c.getArrayElementOID(ctx, oid)
		if err != nil {
			return nil, err
		}

		dt, ok := c.TypeMap().TypeForOID(elementOID)
		if !ok {
			return nil, errors.New("array element OID not registered")
		}

		return &pgtype.Type{Name: typeName, OID: oid, Codec: &pgtype.ArrayCodec{ElementType: dt}}, nil
	case "c": // composite
		fields, err := c.getCompositeFields(ctx, oid)
		if err != nil {
			return nil, err
		}

		return &pgtype.Type{Name: typeName, OID: oid, Codec: &pgtype.CompositeCodec{Fields: fields}}, nil
	case "e": // enum
		return &pgtype.Type{Name: typeName, OID: oid, Codec: &pgtype.EnumCodec{}}, nil
	default:
		return &pgtype.Type{}, errors.New("unknown typtype")
	}
}

func (c *Conn) getArrayElementOID(ctx context.Context, oid uint32) (uint32, error) {
	var typelem uint32

	err := c.QueryRow(ctx, "select typelem from pg_type where oid=$1", oid).Scan(&typelem)
	if err != nil {
		return 0, err
	}

	return typelem, nil
}

func (c *Conn) getCompositeFields(ctx context.Context, oid uint32) ([]pgtype.CompositeCodecField, error) {
	var typrelid uint32

	err := c.QueryRow(ctx, "select typrelid from pg_type where oid=$1", oid).Scan(&typrelid)
	if err != nil {
		return nil, err
	}

	var fields []pgtype.CompositeCodecField
	var fieldName string
	var fieldOID uint32
	_, err = c.QueryFunc(ctx, `select attname, atttypid
from pg_attribute
where attrelid=$1
order by attnum`,
		[]any{typrelid},
		[]any{&fieldName, &fieldOID},
		func(qfr QueryFuncRow) error {
			dt, ok := c.TypeMap().TypeForOID(fieldOID)
			if !ok {
				return fmt.Errorf("unknown composite type field OID: %v", fieldOID)
			}
			fields = append(fields, pgtype.CompositeCodecField{Name: fieldName, Type: dt})
			return nil
		})
	if err != nil {
		return nil, err
	}

	return fields, nil
}<|MERGE_RESOLUTION|>--- conflicted
+++ resolved
@@ -740,7 +740,7 @@
 	rows := c.getRows(ctx, sql, args)
 
 	var err error
-	sd := c.preparedStatements[sql]
+	sd, explicitPreparedStatement := c.preparedStatements[sql]
 	if sd != nil || mode == QueryExecModeCacheStatement || mode == QueryExecModeCacheDescribe || mode == QueryExecModeDescribeExec {
 		if sd == nil {
 			switch mode {
@@ -806,7 +806,7 @@
 			resultFormats = c.eqb.resultFormats
 		}
 
-		if mode == QueryExecModeCacheDescribe {
+		if !explicitPreparedStatement && mode == QueryExecModeCacheDescribe {
 			rows.resultReader = c.pgConn.ExecParams(ctx, sql, c.eqb.paramValues, sd.ParamOIDs, c.eqb.paramFormats, resultFormats)
 		} else {
 			rows.resultReader = c.pgConn.ExecPrepared(ctx, sd.Name, c.eqb.paramValues, c.eqb.paramFormats, resultFormats)
@@ -836,15 +836,7 @@
 			return rows, err
 		}
 
-<<<<<<< HEAD
 		return rows, nil
-=======
-		resultFormats = c.eqb.resultFormats
-	}
-
-	if c.stmtcache != nil && c.stmtcache.Mode() == stmtcache.ModeDescribe && !ok {
-		rows.resultReader = c.pgConn.ExecParams(ctx, sql, c.eqb.paramValues, sd.ParamOIDs, c.eqb.paramFormats, resultFormats)
->>>>>>> 7ceeea6f
 	} else {
 		err = fmt.Errorf("unknown QueryExecMode: %v", mode)
 		rows.fatal(err)
