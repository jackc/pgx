--- conflicted
+++ resolved
@@ -388,12 +388,8 @@
 	commandTag, err := c.exec(ctx, sql, arguments...)
 	if err != nil {
 		if c.shouldLog(LogLevelError) {
-<<<<<<< HEAD
-			c.log(ctx, LogLevelError, "Exec", map[string]any{"sql": sql, "args": logQueryArgs(arguments), "err": err})
-=======
 			endTime := time.Now()
-			c.log(ctx, LogLevelError, "Exec", map[string]interface{}{"sql": sql, "args": logQueryArgs(arguments), "err": err, "time": endTime.Sub(startTime)})
->>>>>>> c6335a30
+			c.log(ctx, LogLevelError, "Exec", map[string]any{"sql": sql, "args": logQueryArgs(arguments), "err": err, "time": endTime.Sub(startTime)})
 		}
 		return commandTag, err
 	}
