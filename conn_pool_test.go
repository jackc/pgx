--- conflicted
+++ resolved
@@ -465,13 +465,8 @@
 	}
 }
 
-<<<<<<< HEAD
-func TestConnPoolReset(t *testing.T) {
-	// TMPDISABLE t.Parallel()()
-=======
 func TestConnPoolResetClosesCheckedOutConnectionsOnRelease(t *testing.T) {
-	t.Parallel()
->>>>>>> d398d957
+	// TMPDISABLE t.Parallel()()
 
 	pool := createConnPool(t, 5)
 	defer pool.Close()
@@ -533,7 +528,7 @@
 }
 
 func TestConnPoolResetClosesCheckedInConnections(t *testing.T) {
-	t.Parallel()
+	// TMPDISABLE t.Parallel()()
 
 	pool := createConnPool(t, 5)
 	defer pool.Close()
