--- conflicted
+++ resolved
@@ -259,7 +259,7 @@
 	}
 }
 
-<<<<<<< HEAD
+
 func BenchmarkHstoreScan(b *testing.B) {
 	strs := []string{
 		"",
@@ -276,7 +276,9 @@
 				b.Fatal(err)
 			}
 		}
-=======
+  }
+}
+
 func BenchmarkHstoreEncode(b *testing.B) {
 	stringPtr := func(s string) *string {
 		return &s
@@ -304,6 +306,5 @@
 				buf = buf[:0]
 			}
 		})
->>>>>>> ee04d4a7
 	}
 }