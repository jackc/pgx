--- conflicted
+++ resolved
@@ -33,7 +33,6 @@
 	return nil
 }
 
-<<<<<<< HEAD
 // Int64Value implements the [pgtype.Int64Valuer] interface.
 func (src Int<%= pg_byte_size %>) Int64Value() (pgtype.Int8, error) {
 	if src == 0 {
@@ -42,10 +41,7 @@
 	return pgtype.Int8{Int64: int64(src), Valid: true}, nil
 }
 
-// Scan implements the database/sql Scanner interface.
-=======
 // Scan implements the [database/sql.Scanner] interface.
->>>>>>> 82fbe49f
 func (dst *Int<%= pg_byte_size %>) Scan(src any) error {
 	if src == nil {
 		*dst = 0
